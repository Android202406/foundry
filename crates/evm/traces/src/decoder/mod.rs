--- conflicted
+++ resolved
@@ -1,13 +1,6 @@
 use crate::{
-<<<<<<< HEAD
     identifier::{AddressIdentity, SingleSignaturesIdentifier, TraceIdentifier},
     CallTrace, CallTraceArena, DecodedCallData, DecodedCallLog, DecodedCallTrace,
-=======
-    identifier::{
-        AddressIdentity, LocalTraceIdentifier, SingleSignaturesIdentifier, TraceIdentifier,
-    },
-    CallTrace, CallTraceArena, TraceCallData, TraceLog, TraceRetData,
->>>>>>> cdbaf9dd
 };
 use alloy_dyn_abi::{DecodedEvent, DynSolValue, EventExt, FunctionExt, JsonAbiExt};
 use alloy_json_abi::{Event, Function, JsonAbi as Abi};
@@ -268,7 +261,6 @@
         }
     }
 
-<<<<<<< HEAD
     pub async fn decode_function(&self, trace: &CallTrace) -> DecodedCallTrace {
         // Decode precompile
         if let Some((label, func)) = precompiles::decode(&trace, 1) {
@@ -282,51 +274,18 @@
 
         // Set label
         let label = self.labels.get(&trace.address).cloned();
-=======
-    /// Decodes all nodes in the specified call trace.
-    pub async fn decode(&self, traces: &mut CallTraceArena) {
-        for node in &mut traces.arena {
-            self.decode_function(&mut node.trace).await;
-            for log in node.logs.iter_mut() {
-                self.decode_event(log).await;
-            }
-        }
-    }
-
-    async fn decode_function(&self, trace: &mut CallTrace) {
-        let span = trace_span!("decode_function", label = field::Empty).entered();
-
-        // Decode precompile
-        if precompiles::decode(trace, 1) {
-            return;
-        }
-
-        // Set label
-        if trace.label.is_none() {
-            if let Some(label) = self.labels.get(&trace.address) {
-                span.record("label", label);
-                trace.label = Some(label.clone());
-            }
-        }
->>>>>>> cdbaf9dd
 
         // Set contract name
         let contract = self.contracts.get(&trace.address).cloned();
 
         let cdata = &trace.data;
         if trace.address == DEFAULT_CREATE2_DEPLOYER {
-<<<<<<< HEAD
             return DecodedCallTrace {
                 label,
                 return_data: None,
                 contract,
                 func: Some(DecodedCallData { signature: "create2".to_string(), args: vec![] }),
             };
-=======
-            trace!("decoded as create2");
-            trace.data = TraceCallData::Decoded { signature: "create2".to_string(), args: vec![] };
-            return;
->>>>>>> cdbaf9dd
         }
 
         if cdata.len() >= SELECTOR_LEN {
@@ -360,8 +319,6 @@
             let signature =
                 if cdata.is_empty() && has_receive { "receive()" } else { "fallback()" }.into();
             let args = if cdata.is_empty() { Vec::new() } else { vec![cdata.to_string()] };
-<<<<<<< HEAD
-
             DecodedCallTrace {
                 label,
                 return_data: if !trace.success {
@@ -375,18 +332,6 @@
                 },
                 contract,
                 func: Some(DecodedCallData { signature, args }),
-=======
-            trace!(?signature, ?args, "decoded fallback data");
-            trace.data = TraceCallData::Decoded { signature, args };
-
-            if let TraceRetData::Raw(rdata) = &trace.output {
-                if !trace.success {
-                    let decoded =
-                        decode::decode_revert(rdata, Some(&self.errors), Some(trace.status));
-                    trace!(?decoded, "decoded fallback output");
-                    trace.output = TraceRetData::Decoded(decoded);
-                }
->>>>>>> cdbaf9dd
             }
         }
     }
@@ -409,13 +354,7 @@
             }
         }
 
-<<<<<<< HEAD
         DecodedCallData { signature: func.signature(), args: args.unwrap_or_default() }
-=======
-        let signature = func.signature();
-        trace!(?signature, ?args, "decoded function input");
-        trace.data = TraceCallData::Decoded { signature, args: args.unwrap_or_default() };
->>>>>>> cdbaf9dd
     }
 
     /// Custom decoding for cheatcode inputs.
@@ -484,7 +423,6 @@
     }
 
     /// Decodes a function's output into the given trace.
-<<<<<<< HEAD
     fn decode_function_output(&self, trace: &CallTrace, funcs: &[Function]) -> Option<String> {
         let data = &trace.output;
         if trace.success {
@@ -508,46 +446,11 @@
                 return Some(
                     values.iter().map(|value| self.apply_label(value)).format(", ").to_string(),
                 )
-=======
-    fn decode_function_output(&self, trace: &mut CallTrace, funcs: &[Function]) {
-        let TraceRetData::Raw(data) = &trace.output else { return };
-        let mut s = None;
-        if trace.success {
-            if trace.address == CHEATCODE_ADDRESS {
-                s = funcs.iter().find_map(|func| self.decode_cheatcode_outputs(func));
-            }
-
-            if s.is_none() {
-                if let Some(values) =
-                    funcs.iter().find_map(|func| func.abi_decode_output(data, false).ok())
-                {
-                    // Functions coming from an external database do not have any outputs specified,
-                    // and will lead to returning an empty list of values.
-                    if !values.is_empty() {
-                        s = Some(
-                            values
-                                .iter()
-                                .map(|value| self.apply_label(value))
-                                .format(", ")
-                                .to_string(),
-                        );
-                    }
-                }
->>>>>>> cdbaf9dd
             }
 
             None
         } else {
-<<<<<<< HEAD
             Some(decode::decode_revert(data, Some(&self.errors), Some(trace.status)))
-=======
-            s = decode::maybe_decode_revert(data, Some(&self.errors), Some(trace.status));
-        }
-
-        if let Some(decoded) = s {
-            trace!(?decoded, "decoded function output");
-            trace.output = TraceRetData::Decoded(decoded);
->>>>>>> cdbaf9dd
         }
     }
 
@@ -582,15 +485,8 @@
         for event in events {
             if let Ok(decoded) = event.decode_log(log, false) {
                 let params = reconstruct_params(event, &decoded);
-<<<<<<< HEAD
                 return DecodedCallLog::Decoded(
                     event.name.clone(),
-=======
-                let name = event.name.clone();
-                trace!(?name, ?params, "decoded event");
-                *log = TraceLog::Decoded(
-                    name,
->>>>>>> cdbaf9dd
                     params
                         .into_iter()
                         .zip(event.inputs.iter())
@@ -601,10 +497,6 @@
                         })
                         .collect(),
                 );
-<<<<<<< HEAD
-=======
-                break;
->>>>>>> cdbaf9dd
             }
         }
 
