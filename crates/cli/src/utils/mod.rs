--- conflicted
+++ resolved
@@ -560,13 +560,8 @@
         S: AsRef<OsStr>,
     {
         self.cmd()
-<<<<<<< HEAD
-            .stderr(Self::stderr())
-            .args(["submodule", "update", "--progress", "--init", "--recursive"])
-=======
             .stderr(self.stderr())
             .args(["submodule", "update", "--progress", "--init"])
->>>>>>> 120ae66d
             .args(self.shallow.then_some("--depth=1"))
             .args(force.then_some("--force"))
             .args(remote.then_some("--remote"))
